#! /usr/bin/env python3
import argparse
import asyncio
import datetime
import http.server
import json
import logging
import os
import re
import socketserver
import sqlite3
import subprocess
import sys
import threading
<<<<<<< HEAD

=======
import unittest
>>>>>>> fea0ca50
import requests
from cognosis.FSK_mono.mono import *
from cognosis.FSK_mono.monoTypes import *
from faststream.kafka import KafkaBroker
from logs.logdef import *

version = "0.1.10"
title = "cognosis/FSK_mono"
description = "cognosis RLHF kernel for FastStream_Kafka_Monolith"
# Basemodels: Name, UUID, tbd  # ========================>mono.py
# Subscribers: bs_Name, bs_UUID, tbd  # ========================>mono.py
# Publishers: to_Name, to_UUID, to_UFS, tbd  # ========================>mono.py
broker = KafkaBroker()  # Initialize KafkaBroker
app = FastStream(  # Create the FastStream app with the broker
    broker,
    title=title,
    version=version,
    description=description,
)  # The FastStream app instance provides the framework for defining subscribers, publishers, and other application components.
# main.py is for orchestration and initialization of the FastStream application.
# /cognosis/application.py is for the actual application logic.
version = "0.1.10"
title = "cognosis/FSK_mono"
description = "cognosis RLHF kernel for FastStream_Kafka_Monolith"
# Make sure the log file path is joining with the proper directory
log_directory = 'logs'
log_file_path = os.path.join(log_directory, 'app.log')
# Initialize logging
logger = init_logging(log_directory, log_file_path)

# Server configuration
PORT = 8080
server_main_url = 'http://localhost:{}'.format(PORT)

class TestServerStatus(unittest.TestCase):
    def test_server_is_running(self):
        """ Test if the server is running and reachable """
        try:
            response = requests.get(server_main_url)
            self.assertEqual(response.status_code, 200)
        except requests.ConnectionError as e:
            self.fail('Server is not running or not reachable.')
# A function to run all tests when this script is executed
def run_tests():
    """
    Runs all the unit tests.

    Returns:
    None
    """
    unittest.main()
    """
    Runs all the unit tests.
    """
    unittest.main()
    """Execute all unit tests for the application."""
    unittest.main()

    unittest.main()

entity_test_cases = [
    {
        "name": "Entity 1",
        "description": "Description 1"
    },
    {
        "name": "Entity 2",
        "description": "Description 2"
    }
]
for test_case in entity_test_cases:
<<<<<<< HEAD
    entity = Entity_(test_case["name"], test_case["description"])
    class Entity_:
        """
        The Entity_ class represents a general entity with a name and a description.
    
        Attributes:
        name (str): The name of the entity.
        description (str): The description of the entity.
        """
        def __init__(self, name: str, description: str):
            """
            The constructor for the Entity_ class. It initializes the name and description attributes.
    
            Parameters:
            name (str): The name of the entity.
            description (str): The description of the entity.
            """
            self.name = name
            self.description = description
        def subscriber(self, topic: str):
            """
            The subscriber decorator for the Entity_ class. It subscribes the entity to a topic.
            """
        def decorator(func):
            """A decorator that wraps a function to provide additional functionality."""
            async def wrapper():
                await func(self)
            return wrapper
            return decorator
        def publisher(self, topic: str):
            """
            The publisher decorator for the Entity_ class. It publishes the entity to a topic.
            """
            async def wrapper(message: str):
                print(f"Publishing message: {message}")
                await self.publish(topic, message)
                return wrapper
            return wrapper
        def publish(self, topic: str, message: str):
            """
            The publish method for the Entity_ class. It publishes the entity to a topic.

            Parameters:
            topic (str): The topic to publish to.
            message (str): The message to publish.
            """
            print(f"Publishing message: {message}")
            return None
def main():
    """
    Main function of the program.
    Parses command line arguments, runs unit tests, and starts the static file server.
    """
    try:
        parser = argparse.ArgumentParser(description='cognosis by MOONLAPSED@gmail.com MIT License')
        parser.add_argument('prompt', nargs='*', help='Enter the prompt here')
        args = parser.parse_args()

        if not args.prompt:  # If the prompt is empty, provide a default
            args.prompt.append('Hello world!')

        # Construct the prompt as a single string
        prompt = ' '.join(args.prompt).strip()  # Remove leading/trailing spaces

        logger.info(f"Prompt: {prompt}")

        # Run tests
        test_suite = unittest.TestLoader().discover(start_dir='.', pattern='test_*.py')
        result = unittest.TextTestRunner().run(test_suite)

        if result.wasSuccessful():
            logger.info("Tests passed successfully.")
        else:
            logger.error("Some tests failed.")
            sys.exit(1)  # Exit if tests have failed

        # API or other logic can be executed here
        # NOTE: This section will only execute if tests pass
        
        # Start the static file server
        def run_static_server():
            """Starts a static file server that can serve files and handle API requests on a specified port."""
            with socketserver.TCPServer(("", PORT), CustomHandler) as httpd:
                logger.info(f"Serving files and handling API requests on port {PORT}")
                httpd.serve_forever()
        run_static_server()
    except Exception as e:
        logger.error(f"An error occurred: {e}")
        sys.exit(1)

if __name__ == "__main__":
    rlhf = RLHF('rlhf.db')
    rlhf.dbinitcall()
    run_tests()
    main()
=======
    entity = Entity_(test_case["name"], test_case["description"])
>>>>>>> fea0ca50
<|MERGE_RESOLUTION|>--- conflicted
+++ resolved
@@ -12,11 +12,7 @@
 import subprocess
 import sys
 import threading
-<<<<<<< HEAD
-
-=======
 import unittest
->>>>>>> fea0ca50
 import requests
 from cognosis.FSK_mono.mono import *
 from cognosis.FSK_mono.monoTypes import *
@@ -38,9 +34,6 @@
 )  # The FastStream app instance provides the framework for defining subscribers, publishers, and other application components.
 # main.py is for orchestration and initialization of the FastStream application.
 # /cognosis/application.py is for the actual application logic.
-version = "0.1.10"
-title = "cognosis/FSK_mono"
-description = "cognosis RLHF kernel for FastStream_Kafka_Monolith"
 # Make sure the log file path is joining with the proper directory
 log_directory = 'logs'
 log_file_path = os.path.join(log_directory, 'app.log')
@@ -88,7 +81,6 @@
     }
 ]
 for test_case in entity_test_cases:
-<<<<<<< HEAD
     entity = Entity_(test_case["name"], test_case["description"])
     class Entity_:
         """
@@ -183,7 +175,4 @@
     rlhf = RLHF('rlhf.db')
     rlhf.dbinitcall()
     run_tests()
-    main()
-=======
-    entity = Entity_(test_case["name"], test_case["description"])
->>>>>>> fea0ca50
+    main()