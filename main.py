--- conflicted
+++ resolved
@@ -1,8 +1,7 @@
-
+#! /usr/bin/env python3
 """
 This file contains the main orchestration and initialization logic for the FastStream application.
 """
-
 import argparse
 import asyncio
 import datetime
@@ -14,21 +13,6 @@
 import socketserver
 import sqlite3
 import subprocess
-#! /usr/bin/env python3
-<<<<<<< HEAD
-import argparse
-import asyncio
-import datetime
-import http.server
-import json
-import logging
-import os
-import re
-import socketserver
-import sqlite3
-import subprocess
-=======
->>>>>>> 7251ede5
 import sys
 import threading
 import unittest
