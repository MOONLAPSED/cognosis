--- conflicted
+++ resolved
@@ -1,10 +1,4 @@
 #! /usr/bin/env python3
-<<<<<<< HEAD
-=======
-"""
-This file contains the main orchestration and initialization logic for the FastStream application.
-"""
->>>>>>> 7233ddef
 import argparse
 import asyncio
 import datetime
@@ -19,16 +13,13 @@
 import sys
 import threading
 import unittest
-
 import requests
 import typer
 from cognosis.Chunk_ import TextChunker
 from cognosis.FSK_mono.mono import *
-<<<<<<< HEAD
-from cognosis.FSK_mono.mono import UUID
 from cognosis.FSK_mono.monoTypes import *
-from faststream import FastStream
 from faststream.kafka import KafkaBroker
+from logs.logdef import *
 
 version = "0.1.10"
 title = "cognosis/FSK_mono"
@@ -43,40 +34,6 @@
     version=version,
     description=description,
 )  # The FastStream app instance provides the framework for defining subscribers, publishers, and other application components.
-
-
-@broker.publisher("to_Name")
-@broker.publisher(
-    "to_UUID"
-)  # This indicates that the decorated function will be called whenever a message is published to any of these topics.
-@broker.publisher("to_UFS")
-@app.after_startup  # This line decorates a function as the after_startup event handler. The after_startup event is triggered once the FastStream application has been fully initialized.
-
-
-# =====async-section============
-async def my_async_function(*args, **kwargs):
-    pass  # The decorated function is called when the application starts up.
-
-
-async def publish_UUID():
-    await broker.publish(UUID(uuid="1234567890"), "greetings")
-    pass  # The decorated function publishes a UUID object with the value "1234567890" to the "greetings" topic when the application starts up.
-
-
-async def main(arg1, arg2):
-    await app.run()
-
-
-if __name__ == "__main__":
-    arg1 = {"hello", str}
-    arg2 = {"world", str}
-    asyncio.run(main(arg1, arg2))
-=======
-from cognosis.FSK_mono.monoTypes import *
-from cognosis.UFS import *
->>>>>>> 7233ddef
-from logs.logdef import *
-
 # main.py is for orchestration and initialization of the FastStream application.
 # /cognosis/application.py is for the actual application logic.
 version = "0.1.10"
@@ -92,8 +49,6 @@
 PORT = 8080
 server_main_url = 'http://localhost:{}'.format(PORT)
 
-<<<<<<< HEAD
-=======
 class TestServerStatus(unittest.TestCase):
     def test_server_is_running(self):
         """ Test if the server is running and reachable """
@@ -115,7 +70,6 @@
     Runs all the unit tests.
     """
     unittest.main()
->>>>>>> 7233ddef
 
 entity_test_cases = [
     {
@@ -128,81 +82,4 @@
     }
 ]
 for test_case in entity_test_cases:
-    entity = Entity_(test_case["name"], test_case["description"])
-<<<<<<< HEAD
-    class Entity_:
-        """
-        The Entity_ class represents a general entity with a name and a description.
-    
-        Attributes:
-        name (str): The name of the entity.
-        description (str): The description of the entity.
-        """
-        def __init__(self, name: str, description: str):
-            """
-            The constructor for the Entity_ class. It initializes the name and description attributes.
-    
-            Parameters:
-            name (str): The name of the entity.
-            description (str): The description of the entity.
-            """
-            self.name = name
-            self.description = description
-        def subscriber(self, topic: str):
-            """
-            The subscriber decorator for the Entity_ class. It subscribes the entity to a topic.
-            """
-        def decorator(func):
-            async def wrapper():
-                await func(self)
-            return wrapper
-            return decorator
-        def publisher(self, topic: str):
-            """
-            The publisher decorator for the Entity_ class. It publishes the entity to a topic.
-            """
-            async def wrapper(message: str):
-                print(f"Publishing message: {message}")
-                await self.publish(topic, message)
-                return wrapper
-            return wrapper
-        def publish(self, topic: str, message: str):
-            """
-            The publish method for the Entity_ class. It publishes the entity to a topic.
-
-            Parameters:
-            topic (str): The topic to publish to.
-            message (str): The message to publish.
-            """
-            print(f"Publishing message: {message}")
-            return None
-def main():
-    """
-    Main function of the program.
-    Parses command line arguments, runs unit tests, and starts the static file server.
-    """
-    try:
-        parser = argparse.ArgumentParser(description='cognosis by MOONLAPSED@gmail.com MIT License')
-        parser.add_argument('prompt', nargs='*', help='Enter the prompt here')
-        args = parser.parse_args()
-
-        if not args.prompt:  # If the prompt is empty, provide a default
-            args.prompt.append('Hello world!')
-
-        # Construct the prompt as a single string
-        prompt = ' '.join(args.prompt).strip()  # Remove leading/trailing spaces
-
-        logger.info(f"Prompt: {prompt}")
-
-    except Exception as e:
-        logger.error(f"An error occurred: {e}")
-        sys.exit(1)
-
-if __name__ == "__main__":
-    rlhf = RLHF('rlhf.db')
-    rlhf.dbinitcall()
-    run_tests()
-    main()
-=======
-    
->>>>>>> 7233ddef
+    entity = Entity_(test_case["name"], test_case["description"])