FROM python:3.9.18

ADD cognosis /project/cognosis
COPY pyproject.toml /project/
COPY env.config .env
COPY requirements.txt .
# COPY start.sh /start.sh
COPY cognosis ./cognosis/
# COPY main ./cognosis/main
# COPY src ./cognosis/src
SHELL ["/bin/bash", "-c"]
WORKDIR /project
COPY requirements.txt /temp/
<<<<<<< HEAD
RUN apt-get update && \
    apt-get install -y python3-pip && \
    python -m pip install --upgrade pip==23.3.1
=======
RUN pip install --no-cache-dir -r /temp/requirements.txt \
    && pip install jupyter_contrib_nbextensions && jupyter contrib nbextension install
>>>>>>> 331d1f60
#1.  RUN  is a Dockerfile keyword that executes a command in a new layer of the Docker image. 
#2.  pip install --no-cache-dir -r requirements.txt  uses  pip  to install the Python packages listed in the  requirements.txt  file. The  --no-cache-dir  option tells  pip  not to cache downloaded package files, which can save disk space. 

# Set environment variables to optimize Python runtime in Docker
ENV PYTHONDONTWRITEBYTECODE=1 \
    PYTHONUNBUFFERED=1 \
    PATH="/home/appuser/.local/bin:${PATH}"
#1.  ENV  is a Dockerfile keyword that sets environment variables in the Docker image. 
#2.  PYTHONDONTWRITEBYTECODE=1  sets the  PYTHONDONTWRITEBYTECODE  environment variable to 1, which tells Python not to write bytecode files (.pyc) to disk. This can improve performance and reduce disk usage in some cases, but may affect debugging and import behavior.  
#3.  PYTHONUNBUFFERED=1  sets the  PYTHONUNBUFFERED  environment variable to 1, which tells Python to run in unbuffered mode. This can improve the responsiveness of Python applications running in Docker, by reducing the amount of data that is buffered in memory before being output. 
#4.  PATH="/home/appuser/.local/bin:${PATH}"  adds  /home/appuser/.local/bin  to the beginning of the system  PATH  variable, which allows executables installed by  pip  to be found without specifying the full path.

# Create a non-root user with an explicit UID and add permission to access the /app folder
RUN adduser --uid 5678 --disabled-password --gecos "" appuser \
    && chown -R appuser /app \
    && chmod -R 755 /app
# Switch user to non-root user
USER appuser
#1. Step 1 creates a new user with a specific UID. This is useful for running the application in a container with non-root privileges, which is considered a best practice for security reasons. 
#2. Step 2 changes the ownership of the  /app  directory (and all its contents) to the new user created in Step 1. This is necessary because the new user needs permission to access the application code and any other files in the  /app  directory. 
#3. Step 3 updates the permissions of the  /app  directory (and all its contents) to allow the new user to read, write, and execute files, and to allow everyone else to read and execute files. This is necessary to ensure that the new user has the appropriate permissions to run the application. 
#4. Step 4 sets the working directory to  /app . This is useful for ensuring that any subsequent commands in the Dockerfile are executed in the context of the  /app  directory. 
#5. Step 5 sets the default user for subsequent commands in the Dockerfile to the new user created in Step 1. This is necessary to ensure that any subsequent commands are executed with the appropriate user permissions. 
# Set environment variable for OpenAI API key

# RUN echo 'export LD_LIBRARY_PATH=$LD_LIBRARY_PATH:/opt/conda/lib/' >> ~/.bashrc
# Define the command to run the application

# CMD ["faststream", "run", "--workers", "1", "cognosis.application:app"]
CMD ["python", "main.py"]

# Build the Docker image from your Dockerfile (assuming your Dockerfile is in the current directory):
# docker build -t my_image:tag .
# This will build a Docker image with the tag "my_image:tag" using the current directory as the build context (denoted by the dot at the end).
# docker run --gpus all -it my_image:tag
# The docker run command is used to configure the runtime behavior of the container, while the Dockerfile is used to define the image configuration and setup.

# Healthcheck to verify if the service is up
HEALTHCHECK --interval=30s --timeout=10s --start-period=5s --retries=3 CMD curl --fail http://localhost:8888/ || exit 1
USER nonroot<|MERGE_RESOLUTION|>--- conflicted
+++ resolved
@@ -11,14 +11,11 @@
 SHELL ["/bin/bash", "-c"]
 WORKDIR /project
 COPY requirements.txt /temp/
-<<<<<<< HEAD
 RUN apt-get update && \
     apt-get install -y python3-pip && \
-    python -m pip install --upgrade pip==23.3.1
-=======
-RUN pip install --no-cache-dir -r /temp/requirements.txt \
+    python -m pip install --upgrade pip==23.3.1 && \
+    pip install --no-cache-dir -r /temp/requirements.txt \
     && pip install jupyter_contrib_nbextensions && jupyter contrib nbextension install
->>>>>>> 331d1f60
 #1.  RUN  is a Dockerfile keyword that executes a command in a new layer of the Docker image. 
 #2.  pip install --no-cache-dir -r requirements.txt  uses  pip  to install the Python packages listed in the  requirements.txt  file. The  --no-cache-dir  option tells  pip  not to cache downloaded package files, which can save disk space. 
 
