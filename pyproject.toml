--- conflicted
+++ resolved
@@ -1,10 +1,5 @@
 [tool.mypy]
-<<<<<<< HEAD
-mypy_path = "cognosis/db"
-]
-=======
 mypy_path = ["cognosis/cognosis/db"]
->>>>>>> 06358fdf
 
 testing = [
     "pytest==7.4.2",
