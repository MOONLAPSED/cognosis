--- conflicted
+++ resolved
@@ -1,7 +1,5 @@
 [tool.mypy]
 mypy_path = ["cognosis/cognosis/db"]
-<<<<<<< HEAD
-=======
 
 testing = [
     "pytest==7.4.2",
@@ -49,64 +47,4 @@
     "I",  # isort
     "C",  # flake8-comprehensions
     "B",  # flake8-bugbear
-    "Q",  # flake8-quotes
->>>>>>> 331d1f60
-]
-
-testing = [
-    "pytest==7.4.2",
-    "pytest-asyncio==0.21.1",
-]
-
-dev = ["cognosis[lint,static-analysis,testing]"]
-
-[tool.pytest.ini_options]
-filterwarnings =["ignore::DeprecationWarning"]
-
-[tool.mypy]
-strict = true
-python_version = "3.8"
-ignore_missing_imports = true
-install_types = true
-non_interactive = true
-
-# from https://blog.wolt.com/engineering/2021/09/30/professional-grade-mypy-configuration/
-disallow_untyped_defs = true
-no_implicit_optional = true
-check_untyped_defs = true
-warn_return_any = true
-show_error_codes = true
-warn_unused_ignores = true
-
-disallow_incomplete_defs = true
-disallow_untyped_decorators = true
-disallow_any_unimported = false
-
-[tool.black]
-line-length = 88
-target-version = ['py38']
-include = '\.pyi?$'
-
-[tool.ruff]
-fix = true
-line-length = 88
-target-version = "py38"
-select = [
-    "E",  # pycodestyle errors
-    "W",  # pycodestyle warnings
-    "F",  # pyflakes
-    "I",  # isort
-    "C",  # flake8-comprehensions
-    "B",  # flake8-bugbear
-    "Q",  # flake8-quotes
-]
-ignore = [
-    "E501",  # line too long, handled by black
-    "C901",  # too complex
-]
-
-[tool.ruff.pydocstyle]
-mypy_path = "cognosis/cognosis/db"
-convention = "google"
-
-[tool.bandit]+    "Q",  # flake8-quotes