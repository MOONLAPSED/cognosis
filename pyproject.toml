[tool.mypy]
mypy_path = ["cognosis/cognosis/db"]
<<<<<<< HEAD
],
=======

testing = [
    "pytest==7.4.2",
    "pytest-asyncio==0.21.1",
]

dev = ["cognosis[lint,static-analysis,testing]"]

[tool.pytest.ini_options]
filterwarnings =["ignore::DeprecationWarning"]

[tool.mypy]
strict = true
python_version = "3.8"
ignore_missing_imports = true
install_types = true
non_interactive = true

# from https://blog.wolt.com/engineering/2021/09/30/professional-grade-mypy-configuration/
disallow_untyped_defs = true
no_implicit_optional = true
check_untyped_defs = true
warn_return_any = true
show_error_codes = true
warn_unused_ignores = true

disallow_incomplete_defs = true
disallow_untyped_decorators = true
disallow_any_unimported = false

[tool.black]
line-length = 88
target-version = ['py38']

include = '\.pyi?$'

[tool.ruff]
fix = true
line-length = 88
target-version = "py38"
select = [
    "E",  # pycodestyle errors
    "W",  # pycodestyle warnings
    "F",  # pyflakes
    "I",  # isort
    "C",  # flake8-comprehensions
    "B",  # flake8-bugbear
    "Q",  # flake8-quotes
]
>>>>>>> 331d1f60

testing = [
    "pytest==7.4.2",
    "pytest-asyncio==0.21.1",
]

dev = ["cognosis[lint,static-analysis,testing]"]

[tool.pytest.ini_options]
filterwarnings =["ignore::DeprecationWarning"]

[tool.mypy]
strict = true
python_version = "3.9"
ignore_missing_imports = false
install_types = false
non_interactive = false

# from https://blog.wolt.com/engineering/2021/09/30/professional-grade-mypy-configuration/
disallow_untyped_defs = false
no_implicit_optional = false
check_untyped_defs = false
warn_return_any = false
show_error_codes = false
warn_unused_ignores = false

disallow_incomplete_defs = false
disallow_untyped_decorators = false
disallow_any_unimported = true

[tool.black]
line-length = 88
target-version = ['py38']
[tool.ruff]
fix = true
line-length = 88
target-version = "py38"
select = [
    "E",  # pycodestyle errors
    "W",  # pycodestyle warnings
    "F",  # pyflakes
    "I",  # isort
    "C",  # flake8-comprehensions
    "B",  # flake8-bugbear
    "Q",  # flake8-quotes
]
ignore = [
    "E501",  # line too long, handled by black
    "C901",  # too complex
]

[tool.ruff.pydocstyle]
mypy_path = "cognosis/cognosis/db"
convention = "google"
include = '\.pyi?$'

[tool.ruff]
fix = true
line-length = 88
target-version = "py38"
select = [
    "E",  # pycodestyle errors
    "W",  # pycodestyle warnings
    "F",  # pyflakes
    "I",  # isort
    "C",  # flake8-comprehensions
    "B",  # flake8-bugbear
    "Q",  # flake8-quotes
]
ignore = [
    "E501",  # line too long, handled by black
    "C901",  # too complex
]

[tool.ruff.pydocstyle]
mypy_path = "cognosis/cognosis/db"
convention = "google"

[tool.bandit]<|MERGE_RESOLUTION|>--- conflicted
+++ resolved
@@ -1,8 +1,5 @@
 [tool.mypy]
 mypy_path = ["cognosis/cognosis/db"]
-<<<<<<< HEAD
-],
-=======
 
 testing = [
     "pytest==7.4.2",
@@ -51,84 +48,4 @@
     "C",  # flake8-comprehensions
     "B",  # flake8-bugbear
     "Q",  # flake8-quotes
-]
->>>>>>> 331d1f60
-
-testing = [
-    "pytest==7.4.2",
-    "pytest-asyncio==0.21.1",
-]
-
-dev = ["cognosis[lint,static-analysis,testing]"]
-
-[tool.pytest.ini_options]
-filterwarnings =["ignore::DeprecationWarning"]
-
-[tool.mypy]
-strict = true
-python_version = "3.9"
-ignore_missing_imports = false
-install_types = false
-non_interactive = false
-
-# from https://blog.wolt.com/engineering/2021/09/30/professional-grade-mypy-configuration/
-disallow_untyped_defs = false
-no_implicit_optional = false
-check_untyped_defs = false
-warn_return_any = false
-show_error_codes = false
-warn_unused_ignores = false
-
-disallow_incomplete_defs = false
-disallow_untyped_decorators = false
-disallow_any_unimported = true
-
-[tool.black]
-line-length = 88
-target-version = ['py38']
-[tool.ruff]
-fix = true
-line-length = 88
-target-version = "py38"
-select = [
-    "E",  # pycodestyle errors
-    "W",  # pycodestyle warnings
-    "F",  # pyflakes
-    "I",  # isort
-    "C",  # flake8-comprehensions
-    "B",  # flake8-bugbear
-    "Q",  # flake8-quotes
-]
-ignore = [
-    "E501",  # line too long, handled by black
-    "C901",  # too complex
-]
-
-[tool.ruff.pydocstyle]
-mypy_path = "cognosis/cognosis/db"
-convention = "google"
-include = '\.pyi?$'
-
-[tool.ruff]
-fix = true
-line-length = 88
-target-version = "py38"
-select = [
-    "E",  # pycodestyle errors
-    "W",  # pycodestyle warnings
-    "F",  # pyflakes
-    "I",  # isort
-    "C",  # flake8-comprehensions
-    "B",  # flake8-bugbear
-    "Q",  # flake8-quotes
-]
-ignore = [
-    "E501",  # line too long, handled by black
-    "C901",  # too complex
-]
-
-[tool.ruff.pydocstyle]
-mypy_path = "cognosis/cognosis/db"
-convention = "google"
-
-[tool.bandit]+]