--- conflicted
+++ resolved
@@ -1,11 +1,7 @@
-<<<<<<< HEAD
-# Unable to create unit tests for tests/test_application_test.py as corresponding file has no defined classes/functions.
-=======
 """
 This module contains tests for the `application` module in the cognosis project.
 It includes tests that verify the functionality of the application components, ensuring they perform as expected.
 """
-
 import pytest
 from cognosis.application import broker
 from cognosis.FSK_mono.mono import UUID
@@ -163,5 +159,4 @@
 
 
 if __name__ == "__main__":
-    unittest.main()
->>>>>>> fea0ca50
+    unittest.main()