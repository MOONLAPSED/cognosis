--- conflicted
+++ resolved
@@ -12,164 +12,5 @@
     if 'Error: Setup job has been run too many times. Please wait and try again.' in result.stderr:
         raise RateLimitExceededError('Rate limit exceeded for setup job')
     return result.stdout
-<<<<<<< HEAD
-
-
 import retry
-
-@retry
-def run_setup():
-    result = subprocess.run(['./setup.sh'], capture_output=True, text=True)
-    if 'Error: Setup job has been run too many times. Please wait and try again.' in result.stderr:
-        raise RateLimitExceededError('Rate limit exceeded for setup job')
-    return result.stdout
-
-import retry
-import retry
-
-@retry
-def run_setup():
-    result = subprocess.run(['./setup.sh'], capture_output=True, text=True)
-    if 'Error: Setup job has been run too many times. Please wait and try again.' in result.stderr:
-        raise RateLimitExceededError('Rate limit exceeded for setup job')
-    return result.stdout
-
-=======
->>>>>>> a4f9c245
-import retry
-
-
-<<<<<<< HEAD
-@retry
-def run_setup():
-    result = subprocess.run(['./setup.sh'], capture_output=True, text=True)
-    if 'Error: Setup job has been run too many times. Please wait and try again.' in result.stderr:
-        raise RateLimitExceededError('Rate limit exceeded for setup job')
-    return result.stdout
-import retry
-
-@retry
-def run_setup():
-    result = subprocess.run(['./setup.sh'], capture_output=True, text=True)
-    if 'Error: Setup job has been run too many times. Please wait and try again.' in result.stderr:
-        raise RateLimitExceededError('Rate limit exceeded for setup job')
-    return result.stdout
-import retry
-
-@retry
-def run_setup():
-    """
-    Run the setup script and capture the output.
-
-    Raises:
-        RateLimitExceededError: If the setup job has been run too many times.
-
-    Returns:
-        str: The stdout of the setup script.
-    """
-    result = subprocess.run(['./setup.sh'], capture_output=True, text=True)
-    result = subprocess.run(['./setup.sh'], capture_output=True, text=True)
-    result = subprocess.run(['./setup.sh'], capture_output=True, text=True)
-    return result.stdout
-    if 'Error: Setup job has been run too many times. Please wait and try again.' in result.stderr:
-        raise RateLimitExceededError('Rate limit exceeded for setup job')
-    result = subprocess.run(['./setup.sh'], capture_output=True, text=True)
-    if 'Error: Setup job has been run too many times. Please wait and try again.' in result.stderr:
-        raise RateLimitExceededError('Rate limit exceeded for setup job')
-    return result.stdout
-    result = subprocess.run(['./setup.sh'], capture_output=True, text=True)
-    return result.stdout
-    if 'Error: Setup job has been run too many times. Please wait and try again.' in result.stderr:
-        raise RateLimitExceededError('Rate limit exceeded for setup job')
-    result = subprocess.run(['./setup.sh'], capture_output=True, text=True)
-    if 'Error: Setup job has been run too many times. Please wait and try again.' in result.stderr:
-        raise RateLimitExceededError('Rate limit exceeded for setup job')
-    return result.stdout
-
-
-import retry
-
-@retry
-def run_setup():
-    result = subprocess.run(['./setup.sh'], capture_output=True, text=True)
-    if 'Error: Setup job has been run too many times. Please wait and try again.' in result.stderr:
-        raise RateLimitExceededError('Rate limit exceeded for setup job')
-    return result.stdout
-
-
-import retry
-
-@retry
-def run_setup():
-    result = subprocess.run(['./setup.sh'], capture_output=True, text=True)
-    if 'Error: Setup job has been run too many times. Please wait and try again.' in result.stderr:
-        raise RateLimitExceededError('Rate limit exceeded for setup job')
-    return result.stdout
-
-import retry
-
-@retry
-def run_setup():
-    result = subprocess.run(['./setup.sh'], capture_output=True, text=True)
-    if 'Error: Setup job has been run too many times. Please wait and try again.' in result.stderr:
-        raise RateLimitExceededError('Rate limit exceeded for setup job')
-    return result.stdout
-import retry
-
-@retry
-def run_setup():
-@retry
-def run_setup():
-    result = subprocess.run(['./setup.sh'], capture_output=True, text=True)
-    if 'Error: Setup job has been run too many times. Please wait and try again.' in result.stderr:
-        raise RateLimitExceededError('Rate limit exceeded for setup job')
-    return result.stdout
-import retry
-
-@retry
-def run_setup():
-    result = subprocess.run(['./setup.sh'], capture_output=True, text=True)
-    if 'Error: Setup job has been run too many times. Please wait and try again.' in result.stderr:
-        raise RateLimitExceededError('Rate limit exceeded for setup job')
-    return result.stdout
-import retry
-
-@retry
-def run_setup():
-    result = subprocess.run(['./setup.sh'], capture_output=True, text=True)
-import subprocess
-
-class RateLimitExceededError(Exception):
-    pass
-
-import retry
-
-@retry
-def run_setup():
-    result = subprocess.check_output(['./setup.sh'], text=True)
-    if 'Error: Setup job has been run too many times. Please wait and try again.' in result.stderr:
-        raise RateLimitExceededError('Rate limit exceeded for setup job')
-    return result.stdout
-import subprocess
-
-class RateLimitExceededError(Exception):
-    pass
-
-import retry
-
-@retry
-def run_setup():
-    result = subprocess.check_output(['./setup.sh'], text=True)
-    if 'Error: Setup job has been run too many times. Please wait and try again.' in result.stderr:
-        raise RateLimitExceededError('Rate limit exceeded for setup job')
-    return result.stdout
-    result = subprocess.run(['./setup.sh'], capture_output=True, text=True)
-    result = subprocess.run(['./setup.sh'], capture_output=True, text=True)
-    if 'Error: Setup job has been run too many times. Please wait and try again.' in result.stderr:
-        raise RateLimitExceededError('Rate limit exceeded for setup job')
-    result = subprocess.run(['./setup.sh'], capture_output=True, text=True)
-    if 'Error: Setup job has been run too many times. Please wait and try again.' in result.stderr:
-        raise RateLimitExceededError('Rate limit exceeded for setup job')
-    return result.stdout
-=======
->>>>>>> a4f9c245
+import retry